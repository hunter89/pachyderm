--- conflicted
+++ resolved
@@ -204,14 +204,14 @@
 		if err := backoff.RetryNotify(func() error {
 			resp, err = workerClient.Process(ctx, &workerpkg.ProcessRequest{
 				JobID: w.jobID,
-				Data:  dt.files,
+				Data:  dt.inputs,
 			})
 			return err
 		}, b, func(err error, d time.Duration) error {
 			if d > maxBackoff {
 				return err
 			}
-			protolion.Errorf("worker %s for job %s failed to process datum %v with error %s; retrying in %s", addr, w.jobID, dt.files, err, d)
+			protolion.Errorf("worker %s for job %s failed to process datum %v with error %s; retrying in %s", addr, w.jobID, dt.inputs, err, d)
 			return nil
 		}); err != nil {
 			select {
@@ -241,16 +241,6 @@
 					}
 				}
 			}()
-<<<<<<< HEAD
-			resp, err := workerClient.Process(ctx, &workerpkg.ProcessRequest{
-				JobID: w.jobID,
-				Data:  dt.inputs,
-			})
-			if err != nil {
-				return fmt.Errorf("worker %s failed to process datum %v with error %s", addr, dt.inputs, err)
-			}
-=======
->>>>>>> f981cab1
 			if resp.Tag != nil {
 				var buffer bytes.Buffer
 				getTagClient, err := w.objClient.GetTag(ctx, &pfs.Tag{resp.Tag.Name})
